{
	"version": "2.0.0",
	"tasks": [
		{
			"type": "cmake",
			"label": "CMake: build",
			"command": "build",
			"targets": ["all"],
			"group": {
				"kind": "build",
				"isDefault": true
			},
			"problemMatcher": [],
			"detail": "CMake template build task",
			"dependsOn": ["CMake: configure"]
		},

		{
			"type": "cmake",
			"label": "CMake: configure",
			"command": "configure",
			"problemMatcher": [],
			"detail": "CMake template configure task"
		},

		{
			"type": "cmake",
			"label": "CMake: rebuild",
			"command": "cleanRebuild",
			"problemMatcher": [],
			"detail": "CMake template configure task"
		},
		{
			"type": "shell",
			"label": "minic and qemu run arm32",
			"command": "${workspaceFolder}/tools/arm32-build-gdb.sh",
<<<<<<< HEAD
			"args": ["${workspaceFolder}", "test_div"],
=======
			"args": ["${workspaceFolder}", "test1-1"],
>>>>>>> f9402f04
			"isBackground": true,
			"problemMatcher": [
				{
					"pattern": [
						{
							"regexp": ".",
							"file": 1,
							"location": 2,
							"message": 3
						}
					],
					"background": {
						"activeOnStart": true,
						"beginsPattern": "Now run gdb in another window.",
						"endsPattern": "Now gdb start"
					}
				}
			],
			"dependsOn": ["CMake: build"]
		},
		{
			"type": "shell",
			"label": "minic and qemu run arm64",
			"command": "${workspaceFolder}/tools/arm64-build-gdb.sh",
			"args": ["${workspaceFolder}", "test1-1"],
			"isBackground": true,
			"problemMatcher": [
				{
					"pattern": [
						{
							"regexp": ".",
							"file": 1,
							"location": 2,
							"message": 3
						}
					],
					"background": {
						"activeOnStart": true,
						"beginsPattern": "Now run gdb in another window.",
						"endsPattern": "Now gdb start"
					}
				}
			],
			"dependsOn": ["CMake: build"]
		},
		{
			"type": "shell",
			"label": "minic and qemu run riscv64",
			"command": "${workspaceFolder}/tools/riscv64-build-gdb.sh",
			"args": ["${workspaceFolder}", "test1-1"],
			"isBackground": true,
			"problemMatcher": [
				{
					"pattern": [
						{
							"regexp": ".",
							"file": 1,
							"location": 2,
							"message": 3
						}
					],
					"background": {
						"activeOnStart": true,
						"beginsPattern": "Now run gdb in another window.",
						"endsPattern": "Now gdb start"
					}
				}
			],
			"dependsOn": ["CMake: build"]
		},
		{
			"type": "shell",
			"label": "direct and qemu run arm32",
			"command": "${workspaceFolder}/tools/arm32-direct-gdb.sh",
			"args": ["${workspaceFolder}", "test1-1"],
			"isBackground": true,
			"problemMatcher": [
				{
					"pattern": [
						{
							"regexp": ".",
							"file": 1,
							"location": 2,
							"message": 3
						}
					],
					"background": {
						"activeOnStart": true,
						"beginsPattern": "Now run gdb in another window.",
						"endsPattern": "Now gdb start"
					}
				}
			]
		},
		{
			"type": "shell",
			"label": "direct and qemu run arm64",
			"command": "${workspaceFolder}/tools/arm64-direct-gdb.sh",
			"args": ["${workspaceFolder}", "test1-1"],
			"isBackground": true,
			"problemMatcher": [
				{
					"pattern": [
						{
							"regexp": ".",
							"file": 1,
							"location": 2,
							"message": 3
						}
					],
					"background": {
						"activeOnStart": true,
						"beginsPattern": "Now run gdb in another window.",
						"endsPattern": "Now gdb start"
					}
				}
			]
		},
		{
			"type": "shell",
			"label": "direct and qemu run riscv64",
			"command": "${workspaceFolder}/tools/riscv64-direct-gdb.sh",
			"args": ["${workspaceFolder}", "test1-1"],
			"isBackground": true,
			"problemMatcher": [
				{
					"pattern": [
						{
							"regexp": ".",
							"file": 1,
							"location": 2,
							"message": 3
						}
					],
					"background": {
						"activeOnStart": true,
						"beginsPattern": "Now run gdb in another window.",
						"endsPattern": "Now gdb start"
					}
				}
			]
		}
	]
}<|MERGE_RESOLUTION|>--- conflicted
+++ resolved
@@ -34,61 +34,7 @@
 			"type": "shell",
 			"label": "minic and qemu run arm32",
 			"command": "${workspaceFolder}/tools/arm32-build-gdb.sh",
-<<<<<<< HEAD
 			"args": ["${workspaceFolder}", "test_div"],
-=======
-			"args": ["${workspaceFolder}", "test1-1"],
->>>>>>> f9402f04
-			"isBackground": true,
-			"problemMatcher": [
-				{
-					"pattern": [
-						{
-							"regexp": ".",
-							"file": 1,
-							"location": 2,
-							"message": 3
-						}
-					],
-					"background": {
-						"activeOnStart": true,
-						"beginsPattern": "Now run gdb in another window.",
-						"endsPattern": "Now gdb start"
-					}
-				}
-			],
-			"dependsOn": ["CMake: build"]
-		},
-		{
-			"type": "shell",
-			"label": "minic and qemu run arm64",
-			"command": "${workspaceFolder}/tools/arm64-build-gdb.sh",
-			"args": ["${workspaceFolder}", "test1-1"],
-			"isBackground": true,
-			"problemMatcher": [
-				{
-					"pattern": [
-						{
-							"regexp": ".",
-							"file": 1,
-							"location": 2,
-							"message": 3
-						}
-					],
-					"background": {
-						"activeOnStart": true,
-						"beginsPattern": "Now run gdb in another window.",
-						"endsPattern": "Now gdb start"
-					}
-				}
-			],
-			"dependsOn": ["CMake: build"]
-		},
-		{
-			"type": "shell",
-			"label": "minic and qemu run riscv64",
-			"command": "${workspaceFolder}/tools/riscv64-build-gdb.sh",
-			"args": ["${workspaceFolder}", "test1-1"],
 			"isBackground": true,
 			"problemMatcher": [
 				{
